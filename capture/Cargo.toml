[package]
name = "capture"
version = "0.1.0"
edition = "2021"

# See more keys and their definitions at https://doc.rust-lang.org/cargo/reference/manifest.html

[dependencies]
axum = { workspace = true }
axum-client-ip = { workspace = true }
tokio = { workspace = true }
tracing = { workspace = true }
tracing-subscriber = { workspace = true }
serde = { workspace = true }
serde_json = { workspace = true }
governor = { workspace = true }
tower_governor = { workspace = true }
time = { workspace = true }
tower-http = { workspace = true }
bytes = { workspace = true }
anyhow = { workspace = true }
flate2 = { workspace = true }
base64 = { workspace = true }
uuid = { workspace = true }
async-trait = { workspace = true }
serde_urlencoded = { workspace = true }
rand = { workspace = true }
rdkafka = { workspace = true }
<<<<<<< HEAD
thiserror = { workspace = true }
=======
metrics = { workspace = true }
metrics-exporter-prometheus = { workspace = true }
>>>>>>> 33906107

[dev-dependencies]
assert-json-diff = "2.0.2"
axum-test-helper = "0.2.0"
mockall = "0.11.2"<|MERGE_RESOLUTION|>--- conflicted
+++ resolved
@@ -26,12 +26,9 @@
 serde_urlencoded = { workspace = true }
 rand = { workspace = true }
 rdkafka = { workspace = true }
-<<<<<<< HEAD
-thiserror = { workspace = true }
-=======
 metrics = { workspace = true }
 metrics-exporter-prometheus = { workspace = true }
->>>>>>> 33906107
+thiserror = { workspace = true }
 
 [dev-dependencies]
 assert-json-diff = "2.0.2"
