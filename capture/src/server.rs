--- conflicted
+++ resolved
@@ -44,18 +44,13 @@
             .register("rdkafka".to_string(), Duration::seconds(30))
             .await;
 
-<<<<<<< HEAD
         let partition = PartitionLimiter::new(
             config.per_second_limit,
             config.burst_limit,
             config.overflow_forced_keys,
         );
-        let sink = sink::KafkaSink::new(config.kafka, sink_liveness, partition).unwrap();
-=======
-        let partition = PartitionLimiter::new(config.per_second_limit, config.burst_limit);
         let sink = sink::KafkaSink::new(config.kafka, sink_liveness, partition)
             .expect("failed to start Kafka sink");
->>>>>>> 7228307d
 
         router::router(
             crate::time::SystemTime {},
