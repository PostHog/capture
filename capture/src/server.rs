--- conflicted
+++ resolved
@@ -10,7 +10,8 @@
 use crate::limiters::overflow::OverflowLimiter;
 use crate::redis::RedisClient;
 use crate::router;
-use crate::sinks::{kafka, print};
+use crate::sinks::kafka::KafkaSink;
+use crate::sinks::print::PrintSink;
 
 pub async fn serve<F>(config: Config, listener: TcpListener, shutdown: F)
 where
@@ -35,7 +36,7 @@
         router::router(
             crate::time::SystemTime {},
             liveness,
-            print::PrintSink {},
+            PrintSink {},
             redis_client,
             billing,
             config.export_prometheus,
@@ -56,22 +57,14 @@
                 partition.report_metrics().await;
             });
         }
-<<<<<<< HEAD
-        let sink = kafka::KafkaSink::new(config.kafka, sink_liveness, partition)
-=======
-
         {
             // Ensure that the rate limiter state does not grow unbounded
-
             let partition = partition.clone();
-
             tokio::spawn(async move {
                 partition.clean_state().await;
             });
         }
-
-        let sink = sink::KafkaSink::new(config.kafka, sink_liveness, partition)
->>>>>>> 454b96d7
+        let sink = KafkaSink::new(config.kafka, sink_liveness, partition)
             .expect("failed to start Kafka sink");
 
         router::router(
