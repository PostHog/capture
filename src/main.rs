use std::env;

use crate::time::SystemTime;

mod api;
mod capture;
mod event;
mod router;
mod sink;
mod time;
mod token;
mod utils;

#[tokio::main]
async fn main() {
    let use_print_sink = env::var("PRINT_SINK").is_ok();
    let address = env::var("ADDRESS").unwrap_or(String::from("127.0.0.1:3000"));

    let app = if use_print_sink {
        router::router(SystemTime {}, sink::PrintSink {})
    } else {
        let brokers = env::var("KAFKA_BROKERS").expect("Expected KAFKA_BROKERS");
        let topic = env::var("KAFKA_TOPIC").expect("Expected KAFKA_TOPIC");

        let sink = sink::KafkaSink::new(topic, brokers).unwrap();

        router::router(SystemTime {}, sink)
    };

    // initialize tracing
    tracing_subscriber::fmt::init();

    // run our app with hyper
    // `axum::Server` is a re-export of `hyper::Server`

    tracing::info!("listening on {}", address);

<<<<<<< HEAD
    axum::Server::bind(&addr)
        .serve(app.into_make_service_with_connect_info::<SocketAddr>())
=======
    axum::Server::bind(&address.parse().unwrap())
        .serve(app.into_make_service())
>>>>>>> eea90a5c
        .await
        .unwrap();
}<|MERGE_RESOLUTION|>--- conflicted
+++ resolved
@@ -1,4 +1,5 @@
 use std::env;
+use std::net::SocketAddr;
 
 use crate::time::SystemTime;
 
@@ -35,13 +36,8 @@
 
     tracing::info!("listening on {}", address);
 
-<<<<<<< HEAD
-    axum::Server::bind(&addr)
+    axum::Server::bind(&address.parse().unwrap())
         .serve(app.into_make_service_with_connect_info::<SocketAddr>())
-=======
-    axum::Server::bind(&address.parse().unwrap())
-        .serve(app.into_make_service())
->>>>>>> eea90a5c
         .await
         .unwrap();
 }