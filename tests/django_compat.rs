--- conflicted
+++ resolved
@@ -7,21 +7,8 @@
 use serde::Deserialize;
 use std::fs::File;
 use std::io::{BufRead, BufReader};
-<<<<<<< HEAD
 use capture::time::TimeSource;
 use time::OffsetDateTime;
-
-/*
-           "path": request.get_full_path(),
-           "method": request.method,
-           "content-encoding": request.META.get("content-encoding", ""),
-           "ip": request.META.get("HTTP_X_FORWARDED_FOR", request.META.get("REMOTE_ADDR")),
-           "now": now.isoformat(),
-           "body": base64.b64encode(request.body).decode(encoding="ascii"),
-           "output": [],
-*/
-=======
->>>>>>> 63a96094
 
 #[derive(Debug, Deserialize)]
 struct RequestDump {
@@ -37,7 +24,6 @@
 
 static REQUESTS_DUMP_FILE_NAME: &str = "tests/requests_dump.jsonl";
 
-<<<<<<< HEAD
 #[derive(Clone)]
 pub struct FixedTime {
     pub time: time::OffsetDateTime,
@@ -49,9 +35,6 @@
     }
 }
 
-#[ignore]
-=======
->>>>>>> 63a96094
 #[tokio::test]
 async fn it_matches_django_capture_behaviour() -> anyhow::Result<()> {
     let file = File::open(REQUESTS_DUMP_FILE_NAME)?;
